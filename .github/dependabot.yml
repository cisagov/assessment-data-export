---

# Any ignore directives should be uncommented in downstream projects to disable
# Dependabot updates for the given dependency. Downstream projects will get
# these updates when the pull request(s) in the appropriate skeleton are merged
# and Lineage processes these changes.

version: 2
updates:
  - package-ecosystem: "github-actions"
    directory: "/"
    schedule:
      interval: "weekly"
<<<<<<< HEAD
    ignore:
      - dependency-name: actions/cache
      - dependency-name: actions/checkout
      - dependency-name: actions/setup-python
=======
    # ignore:
    #   # Managed by cisagov/skeleton-generic
    #   - dependency-name: actions/cache
    #   - dependency-name: actions/checkout
    #   - dependency-name: actions/setup-go
    #   - dependency-name: actions/setup-python
    #   - dependency-name: hashicorp/setup-terraform
    #   - dependency-name: mxschmitt/action-tmate
>>>>>>> e803e1ac

  - package-ecosystem: "pip"
    directory: "/"
    schedule:
      interval: "weekly"

  - package-ecosystem: "terraform"
    directory: "/"
    schedule:
      interval: "weekly"<|MERGE_RESOLUTION|>--- conflicted
+++ resolved
@@ -11,21 +11,14 @@
     directory: "/"
     schedule:
       interval: "weekly"
-<<<<<<< HEAD
     ignore:
+      # Managed by cisagov/skeleton-generic
       - dependency-name: actions/cache
       - dependency-name: actions/checkout
+      - dependency-name: actions/setup-go
       - dependency-name: actions/setup-python
-=======
-    # ignore:
-    #   # Managed by cisagov/skeleton-generic
-    #   - dependency-name: actions/cache
-    #   - dependency-name: actions/checkout
-    #   - dependency-name: actions/setup-go
-    #   - dependency-name: actions/setup-python
-    #   - dependency-name: hashicorp/setup-terraform
-    #   - dependency-name: mxschmitt/action-tmate
->>>>>>> e803e1ac
+      - dependency-name: hashicorp/setup-terraform
+      - dependency-name: mxschmitt/action-tmate
 
   - package-ecosystem: "pip"
     directory: "/"
